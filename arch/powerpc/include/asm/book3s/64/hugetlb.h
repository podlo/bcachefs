/* SPDX-License-Identifier: GPL-2.0 */
#ifndef _ASM_POWERPC_BOOK3S_64_HUGETLB_H
#define _ASM_POWERPC_BOOK3S_64_HUGETLB_H
/*
 * For radix we want generic code to handle hugetlb. But then if we want
 * both hash and radix to be enabled together we need to workaround the
 * limitations.
 */
void radix__flush_hugetlb_page(struct vm_area_struct *vma, unsigned long vmaddr);
void radix__local_flush_hugetlb_page(struct vm_area_struct *vma, unsigned long vmaddr);
extern unsigned long
radix__hugetlb_get_unmapped_area(struct file *file, unsigned long addr,
				unsigned long len, unsigned long pgoff,
				unsigned long flags);

extern void radix__huge_ptep_modify_prot_commit(struct vm_area_struct *vma,
						unsigned long addr, pte_t *ptep,
						pte_t old_pte, pte_t pte);

static inline int hstate_get_psize(struct hstate *hstate)
{
	unsigned long shift;

	shift = huge_page_shift(hstate);
	if (shift == mmu_psize_defs[MMU_PAGE_2M].shift)
		return MMU_PAGE_2M;
	else if (shift == mmu_psize_defs[MMU_PAGE_1G].shift)
		return MMU_PAGE_1G;
	else if (shift == mmu_psize_defs[MMU_PAGE_16M].shift)
		return MMU_PAGE_16M;
	else if (shift == mmu_psize_defs[MMU_PAGE_16G].shift)
		return MMU_PAGE_16G;
	else {
		WARN(1, "Wrong huge page shift\n");
		return mmu_virtual_psize;
	}
}

#define __HAVE_ARCH_GIGANTIC_PAGE_RUNTIME_SUPPORTED
static inline bool gigantic_page_runtime_supported(void)
{
	/*
	 * We used gigantic page reservation with hypervisor assist in some case.
	 * We cannot use runtime allocation of gigantic pages in those platforms
	 * This is hash translation mode LPARs.
	 */
	if (firmware_has_feature(FW_FEATURE_LPAR) && !radix_enabled())
		return false;

	return true;
}

/* hugepd entry valid bit */
#define HUGEPD_VAL_BITS		(0x8000000000000000UL)

#define huge_ptep_modify_prot_start huge_ptep_modify_prot_start
extern pte_t huge_ptep_modify_prot_start(struct vm_area_struct *vma,
					 unsigned long addr, pte_t *ptep);

#define huge_ptep_modify_prot_commit huge_ptep_modify_prot_commit
extern void huge_ptep_modify_prot_commit(struct vm_area_struct *vma,
					 unsigned long addr, pte_t *ptep,
					 pte_t old_pte, pte_t new_pte);
<<<<<<< HEAD
=======
/*
 * This should work for other subarchs too. But right now we use the
 * new format only for 64bit book3s
 */
static inline pte_t *hugepd_page(hugepd_t hpd)
{
	BUG_ON(!hugepd_ok(hpd));
	/*
	 * We have only four bits to encode, MMU page size
	 */
	BUILD_BUG_ON((MMU_PAGE_COUNT - 1) > 0xf);
	return __va(hpd_val(hpd) & HUGEPD_ADDR_MASK);
}

static inline unsigned int hugepd_mmu_psize(hugepd_t hpd)
{
	return (hpd_val(hpd) & HUGEPD_SHIFT_MASK) >> 2;
}

static inline unsigned int hugepd_shift(hugepd_t hpd)
{
	return mmu_psize_to_shift(hugepd_mmu_psize(hpd));
}
static inline void flush_hugetlb_page(struct vm_area_struct *vma,
				      unsigned long vmaddr)
{
	if (radix_enabled())
		return radix__flush_hugetlb_page(vma, vmaddr);
}

static inline pte_t *hugepte_offset(hugepd_t hpd, unsigned long addr,
				    unsigned int pdshift)
{
	unsigned long idx = (addr & ((1UL << pdshift) - 1)) >> hugepd_shift(hpd);

	return hugepd_page(hpd) + idx;
}

static inline void hugepd_populate(hugepd_t *hpdp, pte_t *new, unsigned int pshift)
{
	*hpdp = __hugepd(__pa(new) | HUGEPD_VAL_BITS | (shift_to_mmu_psize(pshift) << 2));
}

void flush_hugetlb_page(struct vm_area_struct *vma, unsigned long vmaddr);

static inline int check_and_get_huge_psize(int shift)
{
	int mmu_psize;

	if (shift > SLICE_HIGH_SHIFT)
		return -EINVAL;

	mmu_psize = shift_to_mmu_psize(shift);

	/*
	 * We need to make sure that for different page sizes reported by
	 * firmware we only add hugetlb support for page sizes that can be
	 * supported by linux page table layout.
	 * For now we have
	 * Radix: 2M and 1G
	 * Hash: 16M and 16G
	 */
	if (radix_enabled()) {
		if (mmu_psize != MMU_PAGE_2M && mmu_psize != MMU_PAGE_1G)
			return -EINVAL;
	} else {
		if (mmu_psize != MMU_PAGE_16M && mmu_psize != MMU_PAGE_16G)
			return -EINVAL;
	}
	return mmu_psize;
}

>>>>>>> 0ecfebd2
#endif<|MERGE_RESOLUTION|>--- conflicted
+++ resolved
@@ -61,8 +61,6 @@
 extern void huge_ptep_modify_prot_commit(struct vm_area_struct *vma,
 					 unsigned long addr, pte_t *ptep,
 					 pte_t old_pte, pte_t new_pte);
-<<<<<<< HEAD
-=======
 /*
  * This should work for other subarchs too. But right now we use the
  * new format only for 64bit book3s
@@ -135,5 +133,4 @@
 	return mmu_psize;
 }
 
->>>>>>> 0ecfebd2
 #endif