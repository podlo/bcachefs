--- conflicted
+++ resolved
@@ -2,11 +2,7 @@
 VERSION = 6
 PATCHLEVEL = 2
 SUBLEVEL = 0
-<<<<<<< HEAD
-EXTRAVERSION = -rc2
-=======
 EXTRAVERSION = -rc8
->>>>>>> 5beb5627
 NAME = Hurr durr I'ma ninja sloth
 
 # *DOCUMENTATION*
