--- conflicted
+++ resolved
@@ -896,12 +896,8 @@
 	 * We have to assume the worse case ie pmd for invalidation. Note that
 	 * the page can not be free from this function.
 	 */
-<<<<<<< HEAD
-	mmu_notifier_range_init(&range, vma->vm_mm, address,
-=======
 	mmu_notifier_range_init(&range, MMU_NOTIFY_PROTECTION_PAGE,
 				0, vma, vma->vm_mm, address,
->>>>>>> 0ecfebd2
 				min(vma->vm_end, address +
 				    (PAGE_SIZE << compound_order(page))));
 	mmu_notifier_invalidate_range_start(&range);
@@ -1376,12 +1372,8 @@
 	 * Note that the page can not be free in this function as call of
 	 * try_to_unmap() must hold a reference on the page.
 	 */
-<<<<<<< HEAD
-	mmu_notifier_range_init(&range, vma->vm_mm, address,
-=======
 	mmu_notifier_range_init(&range, MMU_NOTIFY_CLEAR, 0, vma, vma->vm_mm,
 				address,
->>>>>>> 0ecfebd2
 				min(vma->vm_end, address +
 				    (PAGE_SIZE << compound_order(page))));
 	if (PageHuge(page)) {
