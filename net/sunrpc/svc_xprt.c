--- conflicted
+++ resolved
@@ -687,11 +687,7 @@
 			return -EINTR;
 		}
 		trace_svc_alloc_arg_err(pages);
-<<<<<<< HEAD
-		schedule_timeout(msecs_to_jiffies(500));
-=======
 		memalloc_retry_wait(GFP_KERNEL);
->>>>>>> 754e0b0e
 	}
 	rqstp->rq_page_end = &rqstp->rq_pages[pages];
 	rqstp->rq_pages[pages] = NULL; /* this might be seen in nfsd_splice_actor() */
