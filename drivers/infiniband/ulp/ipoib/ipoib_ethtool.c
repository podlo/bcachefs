--- conflicted
+++ resolved
@@ -39,9 +39,6 @@
 static void ipoib_get_drvinfo(struct net_device *netdev,
 			      struct ethtool_drvinfo *drvinfo)
 {
-<<<<<<< HEAD
-	strlcpy(drvinfo->driver, "ipoib", sizeof(drvinfo->driver));
-=======
 	struct ipoib_dev_priv *priv = netdev_priv(netdev);
 	struct ib_device_attr *attr;
 
@@ -60,7 +57,6 @@
 		sizeof(drvinfo->version));
 
 	strlcpy(drvinfo->driver, "ib_ipoib", sizeof(drvinfo->driver));
->>>>>>> ef4e359d
 }
 
 static int ipoib_get_coalesce(struct net_device *dev,
