--- conflicted
+++ resolved
@@ -7,11 +7,7 @@
 /*
  * Driver version
  */
-<<<<<<< HEAD
-#define QLA2XXX_VERSION      "8.03.00-k2"
-=======
-#define QLA2XXX_VERSION      "8.03.00-k3"
->>>>>>> cb065c06
+#define QLA2XXX_VERSION      "8.03.00-k4"
 
 #define QLA_DRIVER_MAJOR_VER	8
 #define QLA_DRIVER_MINOR_VER	3
