--- conflicted
+++ resolved
@@ -374,11 +374,7 @@
 void samsung_clk_register_pll(struct samsung_clk_provider *ctx,
 			const struct samsung_pll_clock *pll_list,
 			unsigned int nr_clk, void __iomem *base);
-<<<<<<< HEAD
-extern void samsung_clk_register_cpu(struct samsung_clk_provider *ctx,
-=======
 void samsung_clk_register_cpu(struct samsung_clk_provider *ctx,
->>>>>>> 754e0b0e
 		const struct samsung_cpu_clock *list, unsigned int nr_clk);
 
 struct samsung_clk_provider *samsung_cmu_register_one(
