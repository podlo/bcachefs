--- conflicted
+++ resolved
@@ -295,13 +295,6 @@
 			return -EINVAL;
 	}
 
-<<<<<<< HEAD
-	INIT_LIST_HEAD(&validate_list);
-	memset(&mainbuf, 0, sizeof(struct ttm_validate_buffer));
-
-	size = rc->size;
-
-=======
 	params.format = rc->format;
 	params.width = rc->width;
 	params.height = rc->height;
@@ -316,71 +309,19 @@
 		params.nr_samples = rc->nr_samples;
 		params.flags = rc->flags;
 	}
->>>>>>> 0ecfebd2
 	/* allocate a single page size object */
 	if (params.size == 0)
 		params.size = PAGE_SIZE;
 
-<<<<<<< HEAD
-	qobj = virtio_gpu_alloc_object(dev, size, false, false);
-=======
 	fence = virtio_gpu_fence_alloc(vgdev);
 	if (!fence)
 		return -ENOMEM;
 	qobj = virtio_gpu_alloc_object(dev, &params, fence);
 	dma_fence_put(&fence->f);
->>>>>>> 0ecfebd2
 	if (IS_ERR(qobj))
 		return PTR_ERR(qobj);
 	obj = &qobj->gem_base;
 
-<<<<<<< HEAD
-	if (!vgdev->has_virgl_3d) {
-		virtio_gpu_cmd_create_resource(vgdev, qobj, rc->format,
-					       rc->width, rc->height);
-
-		ret = virtio_gpu_object_attach(vgdev, qobj, NULL);
-	} else {
-		/* use a gem reference since unref list undoes them */
-		drm_gem_object_get(&qobj->gem_base);
-		mainbuf.bo = &qobj->tbo;
-		list_add(&mainbuf.head, &validate_list);
-
-		ret = virtio_gpu_object_list_validate(&ticket, &validate_list);
-		if (ret) {
-			DRM_DEBUG("failed to validate\n");
-			goto fail_unref;
-		}
-
-		rc_3d.resource_id = cpu_to_le32(qobj->hw_res_handle);
-		rc_3d.target = cpu_to_le32(rc->target);
-		rc_3d.format = cpu_to_le32(rc->format);
-		rc_3d.bind = cpu_to_le32(rc->bind);
-		rc_3d.width = cpu_to_le32(rc->width);
-		rc_3d.height = cpu_to_le32(rc->height);
-		rc_3d.depth = cpu_to_le32(rc->depth);
-		rc_3d.array_size = cpu_to_le32(rc->array_size);
-		rc_3d.last_level = cpu_to_le32(rc->last_level);
-		rc_3d.nr_samples = cpu_to_le32(rc->nr_samples);
-		rc_3d.flags = cpu_to_le32(rc->flags);
-
-		fence = virtio_gpu_fence_alloc(vgdev);
-		if (!fence) {
-			ret = -ENOMEM;
-			goto fail_backoff;
-		}
-
-		virtio_gpu_cmd_resource_create_3d(vgdev, qobj, &rc_3d);
-		ret = virtio_gpu_object_attach(vgdev, qobj, fence);
-		if (ret) {
-			dma_fence_put(&fence->f);
-			goto fail_backoff;
-		}
-		ttm_eu_fence_buffer_objects(&ticket, &validate_list, &fence->f);
-	}
-
-=======
->>>>>>> 0ecfebd2
 	ret = drm_gem_handle_create(file_priv, obj, &handle);
 	if (ret) {
 		drm_gem_object_release(obj);
@@ -391,19 +332,6 @@
 	rc->res_handle = qobj->hw_res_handle; /* similiar to a VM address */
 	rc->bo_handle = handle;
 	return 0;
-<<<<<<< HEAD
-fail_backoff:
-	ttm_eu_backoff_reservation(&ticket, &validate_list);
-fail_unref:
-	if (vgdev->has_virgl_3d) {
-		virtio_gpu_unref_list(&validate_list);
-		dma_fence_put(&fence->f);
-	}
-//fail_obj:
-//	drm_gem_object_handle_unreference_unlocked(obj);
-	return ret;
-=======
->>>>>>> 0ecfebd2
 }
 
 static int virtio_gpu_resource_info_ioctl(struct drm_device *dev, void *data,
