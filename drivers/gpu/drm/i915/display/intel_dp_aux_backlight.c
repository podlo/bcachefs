/*
 * Copyright © 2015 Intel Corporation
 *
 * Permission is hereby granted, free of charge, to any person obtaining a
 * copy of this software and associated documentation files (the "Software"),
 * to deal in the Software without restriction, including without limitation
 * the rights to use, copy, modify, merge, publish, distribute, sublicense,
 * and/or sell copies of the Software, and to permit persons to whom the
 * Software is furnished to do so, subject to the following conditions:
 *
 * The above copyright notice and this permission notice (including the next
 * paragraph) shall be included in all copies or substantial portions of the
 * Software.
 *
 * THE SOFTWARE IS PROVIDED "AS IS", WITHOUT WARRANTY OF ANY KIND, EXPRESS OR
 * IMPLIED, INCLUDING BUT NOT LIMITED TO THE WARRANTIES OF MERCHANTABILITY,
 * FITNESS FOR A PARTICULAR PURPOSE AND NONINFRINGEMENT.  IN NO EVENT SHALL
 * THE AUTHORS OR COPYRIGHT HOLDERS BE LIABLE FOR ANY CLAIM, DAMAGES OR OTHER
 * LIABILITY, WHETHER IN AN ACTION OF CONTRACT, TORT OR OTHERWISE, ARISING
 * FROM, OUT OF OR IN CONNECTION WITH THE SOFTWARE OR THE USE OR OTHER DEALINGS
 * IN THE SOFTWARE.
 *
 */

#include "intel_display_types.h"
#include "intel_dp_aux_backlight.h"

static void set_aux_backlight_enable(struct intel_dp *intel_dp, bool enable)
{
	u8 reg_val = 0;

	/* Early return when display use other mechanism to enable backlight. */
	if (!(intel_dp->edp_dpcd[1] & DP_EDP_BACKLIGHT_AUX_ENABLE_CAP))
		return;

	if (drm_dp_dpcd_readb(&intel_dp->aux, DP_EDP_DISPLAY_CONTROL_REGISTER,
			      &reg_val) < 0) {
		DRM_DEBUG_KMS("Failed to read DPCD register 0x%x\n",
			      DP_EDP_DISPLAY_CONTROL_REGISTER);
		return;
	}
	if (enable)
		reg_val |= DP_EDP_BACKLIGHT_ENABLE;
	else
		reg_val &= ~(DP_EDP_BACKLIGHT_ENABLE);

	if (drm_dp_dpcd_writeb(&intel_dp->aux, DP_EDP_DISPLAY_CONTROL_REGISTER,
			       reg_val) != 1) {
		DRM_DEBUG_KMS("Failed to %s aux backlight\n",
			      enable ? "enable" : "disable");
	}
}

/*
 * Read the current backlight value from DPCD register(s) based
 * on if 8-bit(MSB) or 16-bit(MSB and LSB) values are supported
 */
static u32 intel_dp_aux_get_backlight(struct intel_connector *connector)
{
	struct intel_dp *intel_dp = intel_attached_dp(connector);
	u8 read_val[2] = { 0x0 };
	u8 mode_reg;
	u16 level = 0;

	if (drm_dp_dpcd_readb(&intel_dp->aux,
			      DP_EDP_BACKLIGHT_MODE_SET_REGISTER,
			      &mode_reg) != 1) {
		DRM_DEBUG_KMS("Failed to read the DPCD register 0x%x\n",
			      DP_EDP_BACKLIGHT_MODE_SET_REGISTER);
		return 0;
	}

	/*
	 * If we're not in DPCD control mode yet, the programmed brightness
	 * value is meaningless and we should assume max brightness
	 */
	if ((mode_reg & DP_EDP_BACKLIGHT_CONTROL_MODE_MASK) !=
	    DP_EDP_BACKLIGHT_CONTROL_MODE_DPCD)
		return connector->panel.backlight.max;

	if (drm_dp_dpcd_read(&intel_dp->aux, DP_EDP_BACKLIGHT_BRIGHTNESS_MSB,
			     &read_val, sizeof(read_val)) < 0) {
		DRM_DEBUG_KMS("Failed to read DPCD register 0x%x\n",
			      DP_EDP_BACKLIGHT_BRIGHTNESS_MSB);
		return 0;
	}
	level = read_val[0];
	if (intel_dp->edp_dpcd[2] & DP_EDP_BACKLIGHT_BRIGHTNESS_BYTE_COUNT)
		level = (read_val[0] << 8 | read_val[1]);

	return level;
}

/*
 * Sends the current backlight level over the aux channel, checking if its using
 * 8-bit or 16 bit value (MSB and LSB)
 */
static void
intel_dp_aux_set_backlight(const struct drm_connector_state *conn_state, u32 level)
{
	struct intel_connector *connector = to_intel_connector(conn_state->connector);
	struct intel_dp *intel_dp = intel_attached_dp(connector);
	u8 vals[2] = { 0x0 };

	vals[0] = level;

	/* Write the MSB and/or LSB */
	if (intel_dp->edp_dpcd[2] & DP_EDP_BACKLIGHT_BRIGHTNESS_BYTE_COUNT) {
		vals[0] = (level & 0xFF00) >> 8;
		vals[1] = (level & 0xFF);
	}
	if (drm_dp_dpcd_write(&intel_dp->aux, DP_EDP_BACKLIGHT_BRIGHTNESS_MSB,
			      vals, sizeof(vals)) < 0) {
		DRM_DEBUG_KMS("Failed to write aux backlight level\n");
		return;
	}
}

/*
 * Set PWM Frequency divider to match desired frequency in vbt.
 * The PWM Frequency is calculated as 27Mhz / (F x P).
 * - Where F = PWM Frequency Pre-Divider value programmed by field 7:0 of the
 *             EDP_BACKLIGHT_FREQ_SET register (DPCD Address 00728h)
 * - Where P = 2^Pn, where Pn is the value programmed by field 4:0 of the
 *             EDP_PWMGEN_BIT_COUNT register (DPCD Address 00724h)
 */
static bool intel_dp_aux_set_pwm_freq(struct intel_connector *connector)
{
	struct drm_i915_private *dev_priv = to_i915(connector->base.dev);
	struct intel_dp *intel_dp = intel_attached_dp(connector);
	const u8 pn = connector->panel.backlight.pwmgen_bit_count;
	int freq, fxp, f, fxp_actual, fxp_min, fxp_max;

	freq = dev_priv->vbt.backlight.pwm_freq_hz;
	if (!freq) {
		DRM_DEBUG_KMS("Use panel default backlight frequency\n");
		return false;
	}

	fxp = DIV_ROUND_CLOSEST(KHz(DP_EDP_BACKLIGHT_FREQ_BASE_KHZ), freq);
	f = clamp(DIV_ROUND_CLOSEST(fxp, 1 << pn), 1, 255);
	fxp_actual = f << pn;

	/* Ensure frequency is within 25% of desired value */
	fxp_min = DIV_ROUND_CLOSEST(fxp * 3, 4);
	fxp_max = DIV_ROUND_CLOSEST(fxp * 5, 4);

	if (fxp_min > fxp_actual || fxp_actual > fxp_max) {
		DRM_DEBUG_KMS("Actual frequency out of range\n");
		return false;
	}

	if (drm_dp_dpcd_writeb(&intel_dp->aux,
			       DP_EDP_BACKLIGHT_FREQ_SET, (u8) f) < 0) {
		DRM_DEBUG_KMS("Failed to write aux backlight freq\n");
		return false;
	}
	return true;
}

static void intel_dp_aux_enable_backlight(const struct intel_crtc_state *crtc_state,
					  const struct drm_connector_state *conn_state)
{
	struct intel_connector *connector = to_intel_connector(conn_state->connector);
	struct intel_dp *intel_dp = intel_attached_dp(connector);
	struct intel_panel *panel = &connector->panel;
	u8 dpcd_buf, new_dpcd_buf, edp_backlight_mode;

	if (drm_dp_dpcd_readb(&intel_dp->aux,
			DP_EDP_BACKLIGHT_MODE_SET_REGISTER, &dpcd_buf) != 1) {
		DRM_DEBUG_KMS("Failed to read DPCD register 0x%x\n",
			      DP_EDP_BACKLIGHT_MODE_SET_REGISTER);
		return;
	}

	new_dpcd_buf = dpcd_buf;
	edp_backlight_mode = dpcd_buf & DP_EDP_BACKLIGHT_CONTROL_MODE_MASK;

	switch (edp_backlight_mode) {
	case DP_EDP_BACKLIGHT_CONTROL_MODE_PWM:
	case DP_EDP_BACKLIGHT_CONTROL_MODE_PRESET:
	case DP_EDP_BACKLIGHT_CONTROL_MODE_PRODUCT:
		new_dpcd_buf &= ~DP_EDP_BACKLIGHT_CONTROL_MODE_MASK;
		new_dpcd_buf |= DP_EDP_BACKLIGHT_CONTROL_MODE_DPCD;

		if (drm_dp_dpcd_writeb(&intel_dp->aux,
				       DP_EDP_PWMGEN_BIT_COUNT,
				       panel->backlight.pwmgen_bit_count) < 0)
			DRM_DEBUG_KMS("Failed to write aux pwmgen bit count\n");

		break;

	/* Do nothing when it is already DPCD mode */
	case DP_EDP_BACKLIGHT_CONTROL_MODE_DPCD:
	default:
		break;
	}

	if (intel_dp->edp_dpcd[2] & DP_EDP_BACKLIGHT_FREQ_AUX_SET_CAP)
		if (intel_dp_aux_set_pwm_freq(connector))
			new_dpcd_buf |= DP_EDP_BACKLIGHT_FREQ_AUX_SET_ENABLE;

	if (new_dpcd_buf != dpcd_buf) {
		if (drm_dp_dpcd_writeb(&intel_dp->aux,
			DP_EDP_BACKLIGHT_MODE_SET_REGISTER, new_dpcd_buf) < 0) {
			DRM_DEBUG_KMS("Failed to write aux backlight mode\n");
		}
	}

	intel_dp_aux_set_backlight(conn_state,
				   connector->panel.backlight.level);
	set_aux_backlight_enable(intel_dp, true);
}

static void intel_dp_aux_disable_backlight(const struct drm_connector_state *old_conn_state)
{
	set_aux_backlight_enable(enc_to_intel_dp(to_intel_encoder(old_conn_state->best_encoder)),
				 false);
}

static u32 intel_dp_aux_calc_max_backlight(struct intel_connector *connector)
{
	struct drm_i915_private *i915 = to_i915(connector->base.dev);
	struct intel_dp *intel_dp = intel_attached_dp(connector);
	struct intel_panel *panel = &connector->panel;
	u32 max_backlight = 0;
	int freq, fxp, fxp_min, fxp_max, fxp_actual, f = 1;
	u8 pn, pn_min, pn_max;

	if (drm_dp_dpcd_readb(&intel_dp->aux, DP_EDP_PWMGEN_BIT_COUNT, &pn) == 1) {
		pn &= DP_EDP_PWMGEN_BIT_COUNT_MASK;
		max_backlight = (1 << pn) - 1;
	}

	/* Find desired value of (F x P)
	 * Note that, if F x P is out of supported range, the maximum value or
	 * minimum value will applied automatically. So no need to check that.
	 */
	freq = i915->vbt.backlight.pwm_freq_hz;
	DRM_DEBUG_KMS("VBT defined backlight frequency %u Hz\n", freq);
	if (!freq) {
		DRM_DEBUG_KMS("Use panel default backlight frequency\n");
		return max_backlight;
	}

	fxp = DIV_ROUND_CLOSEST(KHz(DP_EDP_BACKLIGHT_FREQ_BASE_KHZ), freq);

	/* Use highest possible value of Pn for more granularity of brightness
	 * adjustment while satifying the conditions below.
	 * - Pn is in the range of Pn_min and Pn_max
	 * - F is in the range of 1 and 255
	 * - FxP is within 25% of desired value.
	 *   Note: 25% is arbitrary value and may need some tweak.
	 */
	if (drm_dp_dpcd_readb(&intel_dp->aux,
			      DP_EDP_PWMGEN_BIT_COUNT_CAP_MIN, &pn_min) != 1) {
		DRM_DEBUG_KMS("Failed to read pwmgen bit count cap min\n");
		return max_backlight;
	}
	if (drm_dp_dpcd_readb(&intel_dp->aux,
			      DP_EDP_PWMGEN_BIT_COUNT_CAP_MAX, &pn_max) != 1) {
		DRM_DEBUG_KMS("Failed to read pwmgen bit count cap max\n");
		return max_backlight;
	}
	pn_min &= DP_EDP_PWMGEN_BIT_COUNT_MASK;
	pn_max &= DP_EDP_PWMGEN_BIT_COUNT_MASK;

	fxp_min = DIV_ROUND_CLOSEST(fxp * 3, 4);
	fxp_max = DIV_ROUND_CLOSEST(fxp * 5, 4);
	if (fxp_min < (1 << pn_min) || (255 << pn_max) < fxp_max) {
		DRM_DEBUG_KMS("VBT defined backlight frequency out of range\n");
		return max_backlight;
	}

	for (pn = pn_max; pn >= pn_min; pn--) {
		f = clamp(DIV_ROUND_CLOSEST(fxp, 1 << pn), 1, 255);
		fxp_actual = f << pn;
		if (fxp_min <= fxp_actual && fxp_actual <= fxp_max)
			break;
	}

	DRM_DEBUG_KMS("Using eDP pwmgen bit count of %d\n", pn);
	if (drm_dp_dpcd_writeb(&intel_dp->aux,
			       DP_EDP_PWMGEN_BIT_COUNT, pn) < 0) {
		DRM_DEBUG_KMS("Failed to write aux pwmgen bit count\n");
		return max_backlight;
	}
	panel->backlight.pwmgen_bit_count = pn;

	max_backlight = (1 << pn) - 1;

	return max_backlight;
}

static int intel_dp_aux_setup_backlight(struct intel_connector *connector,
					enum pipe pipe)
{
	struct intel_panel *panel = &connector->panel;

	panel->backlight.max = intel_dp_aux_calc_max_backlight(connector);
	if (!panel->backlight.max)
		return -ENODEV;

	panel->backlight.min = 0;
	panel->backlight.level = intel_dp_aux_get_backlight(connector);
	panel->backlight.enabled = panel->backlight.level != 0;

	return 0;
}

static bool
intel_dp_aux_display_control_capable(struct intel_connector *connector)
{
	struct intel_dp *intel_dp = intel_attached_dp(connector);

	/* Check the eDP Display control capabilities registers to determine if
	 * the panel can support backlight control over the aux channel
	 */
	if (intel_dp->edp_dpcd[1] & DP_EDP_TCON_BACKLIGHT_ADJUSTMENT_CAP &&
	    (intel_dp->edp_dpcd[2] & DP_EDP_BACKLIGHT_BRIGHTNESS_AUX_SET_CAP) &&
	    !(intel_dp->edp_dpcd[2] & DP_EDP_BACKLIGHT_BRIGHTNESS_PWM_PIN_CAP)) {
		DRM_DEBUG_KMS("AUX Backlight Control Supported!\n");
		return true;
	}
	return false;
}

int intel_dp_aux_init_backlight_funcs(struct intel_connector *intel_connector)
{
	struct intel_panel *panel = &intel_connector->panel;
	struct intel_dp *intel_dp = enc_to_intel_dp(intel_connector->encoder);
	struct drm_device *dev = intel_connector->base.dev;
	struct drm_i915_private *dev_priv = to_i915(dev);

	if (i915_modparams.enable_dpcd_backlight == 0 ||
	    !intel_dp_aux_display_control_capable(intel_connector))
		return -ENODEV;

	/*
	 * There are a lot of machines that don't advertise the backlight
	 * control interface to use properly in their VBIOS, :\
	 */
	if (dev_priv->vbt.backlight.type !=
	    INTEL_BACKLIGHT_VESA_EDP_AUX_INTERFACE &&
<<<<<<< HEAD
=======
	    i915_modparams.enable_dpcd_backlight != 1 &&
>>>>>>> 358c7c61
	    !drm_dp_has_quirk(&intel_dp->desc, intel_dp->edid_quirks,
			      DP_QUIRK_FORCE_DPCD_BACKLIGHT)) {
		DRM_DEV_INFO(dev->dev,
			     "Panel advertises DPCD backlight support, but "
			     "VBT disagrees. If your backlight controls "
			     "don't work try booting with "
			     "i915.enable_dpcd_backlight=1. If your machine "
			     "needs this, please file a _new_ bug report on "
			     "drm/i915, see " FDO_BUG_URL " for details.\n");
		return -ENODEV;
	}

	panel->backlight.setup = intel_dp_aux_setup_backlight;
	panel->backlight.enable = intel_dp_aux_enable_backlight;
	panel->backlight.disable = intel_dp_aux_disable_backlight;
	panel->backlight.set = intel_dp_aux_set_backlight;
	panel->backlight.get = intel_dp_aux_get_backlight;

	return 0;
}<|MERGE_RESOLUTION|>--- conflicted
+++ resolved
@@ -342,10 +342,7 @@
 	 */
 	if (dev_priv->vbt.backlight.type !=
 	    INTEL_BACKLIGHT_VESA_EDP_AUX_INTERFACE &&
-<<<<<<< HEAD
-=======
 	    i915_modparams.enable_dpcd_backlight != 1 &&
->>>>>>> 358c7c61
 	    !drm_dp_has_quirk(&intel_dp->desc, intel_dp->edid_quirks,
 			      DP_QUIRK_FORCE_DPCD_BACKLIGHT)) {
 		DRM_DEV_INFO(dev->dev,
