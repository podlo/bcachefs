--- conflicted
+++ resolved
@@ -37,18 +37,12 @@
 struct link_resource;
 struct pipe_ctx;
 struct encoder_set_dp_phy_pattern_param;
-<<<<<<< HEAD
-
-struct link_hwss_ext {
-	/* function pointers below require check for NULL at all time
-=======
 struct link_mst_stream_allocation_table;
 
 struct link_hwss_ext {
 	/* function pointers below may require to check for NULL if caller
 	 * considers missing implementation as expected in some cases or none
 	 * critical to be investigated immediately
->>>>>>> 88084a3d
 	 * *********************************************************************
 	 */
 	void (*set_hblank_min_symbol_width)(struct pipe_ctx *pipe_ctx,
@@ -71,12 +65,9 @@
 		const struct link_resource *link_res,
 		const struct dc_link_settings *link_settings,
 		const struct dc_lane_settings lane_settings[LANE_COUNT_DP_MAX]);
-<<<<<<< HEAD
-=======
 	void (*update_stream_allocation_table)(struct dc_link *link,
 			const struct link_resource *link_res,
 			const struct link_mst_stream_allocation_table *table);
->>>>>>> 88084a3d
 };
 
 struct link_hwss {
@@ -87,9 +78,6 @@
 	 */
 	void (*setup_stream_encoder)(struct pipe_ctx *pipe_ctx);
 	void (*reset_stream_encoder)(struct pipe_ctx *pipe_ctx);
-<<<<<<< HEAD
-=======
 	void (*setup_stream_attribute)(struct pipe_ctx *pipe_ctx);
->>>>>>> 88084a3d
 };
 #endif /* __DC_LINK_HWSS_H__ */
