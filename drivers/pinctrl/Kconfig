--- conflicted
+++ resolved
@@ -180,10 +180,7 @@
 	select PINCONF
 	select GENERIC_PINCONF
 	select GPIOLIB_IRQCHIP
-<<<<<<< HEAD
-=======
 	select REGMAP
->>>>>>> f8214445
 	help
 	  Say yes here to provide support for Semtech SX150x-series I2C
 	  GPIO expanders as pinctrl module.
