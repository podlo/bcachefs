// SPDX-License-Identifier: GPL-2.0+
/*
 * PCI Express PCI Hot Plug Driver
 *
 * Copyright (C) 1995,2001 Compaq Computer Corporation
 * Copyright (C) 2001 Greg Kroah-Hartman (greg@kroah.com)
 * Copyright (C) 2001 IBM Corp.
 * Copyright (C) 2003-2004 Intel Corporation
 *
 * All rights reserved.
 *
 * Send feedback to <greg@kroah.com>,<kristen.c.accardi@intel.com>
 */

#include <linux/kernel.h>
#include <linux/module.h>
#include <linux/types.h>
#include <linux/signal.h>
#include <linux/jiffies.h>
#include <linux/kthread.h>
#include <linux/pci.h>
#include <linux/pm_runtime.h>
#include <linux/interrupt.h>
#include <linux/time.h>
#include <linux/slab.h>

#include "../pci.h"
#include "pciehp.h"

static inline struct pci_dev *ctrl_dev(struct controller *ctrl)
{
	return ctrl->pcie->port;
}

static irqreturn_t pciehp_isr(int irq, void *dev_id);
static irqreturn_t pciehp_ist(int irq, void *dev_id);
static int pciehp_poll(void *data);

static inline int pciehp_request_irq(struct controller *ctrl)
{
	int retval, irq = ctrl->pcie->irq;

	if (pciehp_poll_mode) {
		ctrl->poll_thread = kthread_run(&pciehp_poll, ctrl,
						"pciehp_poll-%s",
						slot_name(ctrl->slot));
		return PTR_ERR_OR_ZERO(ctrl->poll_thread);
	}

	/* Installs the interrupt handler */
	retval = request_threaded_irq(irq, pciehp_isr, pciehp_ist,
				      IRQF_SHARED, MY_NAME, ctrl);
	if (retval)
		ctrl_err(ctrl, "Cannot get irq %d for the hotplug controller\n",
			 irq);
	return retval;
}

static inline void pciehp_free_irq(struct controller *ctrl)
{
	if (pciehp_poll_mode)
		kthread_stop(ctrl->poll_thread);
	else
		free_irq(ctrl->pcie->irq, ctrl);
}

static int pcie_poll_cmd(struct controller *ctrl, int timeout)
{
	struct pci_dev *pdev = ctrl_dev(ctrl);
	u16 slot_status;

	while (true) {
		pcie_capability_read_word(pdev, PCI_EXP_SLTSTA, &slot_status);
		if (slot_status == (u16) ~0) {
			ctrl_info(ctrl, "%s: no response from device\n",
				  __func__);
			return 0;
		}

		if (slot_status & PCI_EXP_SLTSTA_CC) {
			pcie_capability_write_word(pdev, PCI_EXP_SLTSTA,
						   PCI_EXP_SLTSTA_CC);
			return 1;
		}
		if (timeout < 0)
			break;
		msleep(10);
		timeout -= 10;
	}
	return 0;	/* timeout */
}

static void pcie_wait_cmd(struct controller *ctrl)
{
	unsigned int msecs = pciehp_poll_mode ? 2500 : 1000;
	unsigned long duration = msecs_to_jiffies(msecs);
	unsigned long cmd_timeout = ctrl->cmd_started + duration;
	unsigned long now, timeout;
	int rc;

	/*
	 * If the controller does not generate notifications for command
	 * completions, we never need to wait between writes.
	 */
	if (NO_CMD_CMPL(ctrl))
		return;

	if (!ctrl->cmd_busy)
		return;

	/*
	 * Even if the command has already timed out, we want to call
	 * pcie_poll_cmd() so it can clear PCI_EXP_SLTSTA_CC.
	 */
	now = jiffies;
	if (time_before_eq(cmd_timeout, now))
		timeout = 1;
	else
		timeout = cmd_timeout - now;

	if (ctrl->slot_ctrl & PCI_EXP_SLTCTL_HPIE &&
	    ctrl->slot_ctrl & PCI_EXP_SLTCTL_CCIE)
		rc = wait_event_timeout(ctrl->queue, !ctrl->cmd_busy, timeout);
	else
		rc = pcie_poll_cmd(ctrl, jiffies_to_msecs(timeout));

	if (!rc)
		ctrl_info(ctrl, "Timeout on hotplug command %#06x (issued %u msec ago)\n",
			  ctrl->slot_ctrl,
			  jiffies_to_msecs(jiffies - ctrl->cmd_started));
}

#define CC_ERRATUM_MASK		(PCI_EXP_SLTCTL_PCC |	\
				 PCI_EXP_SLTCTL_PIC |	\
				 PCI_EXP_SLTCTL_AIC |	\
				 PCI_EXP_SLTCTL_EIC)

static void pcie_do_write_cmd(struct controller *ctrl, u16 cmd,
			      u16 mask, bool wait)
{
	struct pci_dev *pdev = ctrl_dev(ctrl);
	u16 slot_ctrl_orig, slot_ctrl;

	mutex_lock(&ctrl->ctrl_lock);

	/*
	 * Always wait for any previous command that might still be in progress
	 */
	pcie_wait_cmd(ctrl);

	pcie_capability_read_word(pdev, PCI_EXP_SLTCTL, &slot_ctrl);
	if (slot_ctrl == (u16) ~0) {
		ctrl_info(ctrl, "%s: no response from device\n", __func__);
		goto out;
	}

	slot_ctrl_orig = slot_ctrl;
	slot_ctrl &= ~mask;
	slot_ctrl |= (cmd & mask);
	ctrl->cmd_busy = 1;
	smp_mb();
	pcie_capability_write_word(pdev, PCI_EXP_SLTCTL, slot_ctrl);
	ctrl->cmd_started = jiffies;
	ctrl->slot_ctrl = slot_ctrl;

	/*
	 * Controllers with the Intel CF118 and similar errata advertise
	 * Command Completed support, but they only set Command Completed
	 * if we change the "Control" bits for power, power indicator,
	 * attention indicator, or interlock.  If we only change the
	 * "Enable" bits, they never set the Command Completed bit.
	 */
	if (pdev->broken_cmd_compl &&
	    (slot_ctrl_orig & CC_ERRATUM_MASK) == (slot_ctrl & CC_ERRATUM_MASK))
		ctrl->cmd_busy = 0;

	/*
	 * Optionally wait for the hardware to be ready for a new command,
	 * indicating completion of the above issued command.
	 */
	if (wait)
		pcie_wait_cmd(ctrl);

out:
	mutex_unlock(&ctrl->ctrl_lock);
}

/**
 * pcie_write_cmd - Issue controller command
 * @ctrl: controller to which the command is issued
 * @cmd:  command value written to slot control register
 * @mask: bitmask of slot control register to be modified
 */
static void pcie_write_cmd(struct controller *ctrl, u16 cmd, u16 mask)
{
	pcie_do_write_cmd(ctrl, cmd, mask, true);
}

/* Same as above without waiting for the hardware to latch */
static void pcie_write_cmd_nowait(struct controller *ctrl, u16 cmd, u16 mask)
{
	pcie_do_write_cmd(ctrl, cmd, mask, false);
}

bool pciehp_check_link_active(struct controller *ctrl)
{
	struct pci_dev *pdev = ctrl_dev(ctrl);
	u16 lnk_status;
	bool ret;

	pcie_capability_read_word(pdev, PCI_EXP_LNKSTA, &lnk_status);
	ret = !!(lnk_status & PCI_EXP_LNKSTA_DLLLA);

	if (ret)
		ctrl_dbg(ctrl, "%s: lnk_status = %x\n", __func__, lnk_status);

	return ret;
}

static void pcie_wait_link_active(struct controller *ctrl)
{
	struct pci_dev *pdev = ctrl_dev(ctrl);

	pcie_wait_for_link(pdev, true);
}

static bool pci_bus_check_dev(struct pci_bus *bus, int devfn)
{
	u32 l;
	int count = 0;
	int delay = 1000, step = 20;
	bool found = false;

	do {
		found = pci_bus_read_dev_vendor_id(bus, devfn, &l, 0);
		count++;

		if (found)
			break;

		msleep(step);
		delay -= step;
	} while (delay > 0);

	if (count > 1 && pciehp_debug)
		printk(KERN_DEBUG "pci %04x:%02x:%02x.%d id reading try %d times with interval %d ms to get %08x\n",
			pci_domain_nr(bus), bus->number, PCI_SLOT(devfn),
			PCI_FUNC(devfn), count, step, l);

	return found;
}

int pciehp_check_link_status(struct controller *ctrl)
{
	struct pci_dev *pdev = ctrl_dev(ctrl);
	bool found;
	u16 lnk_status;

	/*
	 * Data Link Layer Link Active Reporting must be capable for
	 * hot-plug capable downstream port. But old controller might
	 * not implement it. In this case, we wait for 1000 ms.
	*/
	if (ctrl->link_active_reporting)
		pcie_wait_link_active(ctrl);
	else
		msleep(1000);

	/* wait 100ms before read pci conf, and try in 1s */
	msleep(100);
	found = pci_bus_check_dev(ctrl->pcie->port->subordinate,
					PCI_DEVFN(0, 0));

	/* ignore link or presence changes up to this point */
	if (found)
		atomic_and(~(PCI_EXP_SLTSTA_DLLSC | PCI_EXP_SLTSTA_PDC),
			   &ctrl->pending_events);

	pcie_capability_read_word(pdev, PCI_EXP_LNKSTA, &lnk_status);
	ctrl_dbg(ctrl, "%s: lnk_status = %x\n", __func__, lnk_status);
	if ((lnk_status & PCI_EXP_LNKSTA_LT) ||
	    !(lnk_status & PCI_EXP_LNKSTA_NLW)) {
		ctrl_err(ctrl, "link training error: status %#06x\n",
			 lnk_status);
		return -1;
	}

	pcie_update_link_speed(ctrl->pcie->port->subordinate, lnk_status);

	if (!found)
		return -1;

	return 0;
}

static int __pciehp_link_set(struct controller *ctrl, bool enable)
{
	struct pci_dev *pdev = ctrl_dev(ctrl);
	u16 lnk_ctrl;

	pcie_capability_read_word(pdev, PCI_EXP_LNKCTL, &lnk_ctrl);

	if (enable)
		lnk_ctrl &= ~PCI_EXP_LNKCTL_LD;
	else
		lnk_ctrl |= PCI_EXP_LNKCTL_LD;

	pcie_capability_write_word(pdev, PCI_EXP_LNKCTL, lnk_ctrl);
	ctrl_dbg(ctrl, "%s: lnk_ctrl = %x\n", __func__, lnk_ctrl);
	return 0;
}

static int pciehp_link_enable(struct controller *ctrl)
{
	return __pciehp_link_set(ctrl, true);
}

int pciehp_get_raw_indicator_status(struct hotplug_slot *hotplug_slot,
				    u8 *status)
{
	struct slot *slot = hotplug_slot->private;
	struct pci_dev *pdev = ctrl_dev(slot->ctrl);
	u16 slot_ctrl;

	pci_config_pm_runtime_get(pdev);
	pcie_capability_read_word(pdev, PCI_EXP_SLTCTL, &slot_ctrl);
	pci_config_pm_runtime_put(pdev);
	*status = (slot_ctrl & (PCI_EXP_SLTCTL_AIC | PCI_EXP_SLTCTL_PIC)) >> 6;
	return 0;
}

void pciehp_get_attention_status(struct slot *slot, u8 *status)
{
	struct controller *ctrl = slot->ctrl;
	struct pci_dev *pdev = ctrl_dev(ctrl);
	u16 slot_ctrl;

	pci_config_pm_runtime_get(pdev);
	pcie_capability_read_word(pdev, PCI_EXP_SLTCTL, &slot_ctrl);
	pci_config_pm_runtime_put(pdev);
	ctrl_dbg(ctrl, "%s: SLOTCTRL %x, value read %x\n", __func__,
		 pci_pcie_cap(ctrl->pcie->port) + PCI_EXP_SLTCTL, slot_ctrl);

	switch (slot_ctrl & PCI_EXP_SLTCTL_AIC) {
	case PCI_EXP_SLTCTL_ATTN_IND_ON:
		*status = 1;	/* On */
		break;
	case PCI_EXP_SLTCTL_ATTN_IND_BLINK:
		*status = 2;	/* Blink */
		break;
	case PCI_EXP_SLTCTL_ATTN_IND_OFF:
		*status = 0;	/* Off */
		break;
	default:
		*status = 0xFF;
		break;
	}
}

void pciehp_get_power_status(struct slot *slot, u8 *status)
{
	struct controller *ctrl = slot->ctrl;
	struct pci_dev *pdev = ctrl_dev(ctrl);
	u16 slot_ctrl;

	pcie_capability_read_word(pdev, PCI_EXP_SLTCTL, &slot_ctrl);
	ctrl_dbg(ctrl, "%s: SLOTCTRL %x value read %x\n", __func__,
		 pci_pcie_cap(ctrl->pcie->port) + PCI_EXP_SLTCTL, slot_ctrl);

	switch (slot_ctrl & PCI_EXP_SLTCTL_PCC) {
	case PCI_EXP_SLTCTL_PWR_ON:
		*status = 1;	/* On */
		break;
	case PCI_EXP_SLTCTL_PWR_OFF:
		*status = 0;	/* Off */
		break;
	default:
		*status = 0xFF;
		break;
	}
}

void pciehp_get_latch_status(struct slot *slot, u8 *status)
{
	struct pci_dev *pdev = ctrl_dev(slot->ctrl);
	u16 slot_status;

	pcie_capability_read_word(pdev, PCI_EXP_SLTSTA, &slot_status);
	*status = !!(slot_status & PCI_EXP_SLTSTA_MRLSS);
}

void pciehp_get_adapter_status(struct slot *slot, u8 *status)
{
	struct pci_dev *pdev = ctrl_dev(slot->ctrl);
	u16 slot_status;

	pcie_capability_read_word(pdev, PCI_EXP_SLTSTA, &slot_status);
	*status = !!(slot_status & PCI_EXP_SLTSTA_PDS);
}

int pciehp_query_power_fault(struct slot *slot)
{
	struct pci_dev *pdev = ctrl_dev(slot->ctrl);
	u16 slot_status;

	pcie_capability_read_word(pdev, PCI_EXP_SLTSTA, &slot_status);
	return !!(slot_status & PCI_EXP_SLTSTA_PFD);
}

int pciehp_set_raw_indicator_status(struct hotplug_slot *hotplug_slot,
				    u8 status)
{
	struct slot *slot = hotplug_slot->private;
	struct controller *ctrl = slot->ctrl;
	struct pci_dev *pdev = ctrl_dev(ctrl);

	pci_config_pm_runtime_get(pdev);
	pcie_write_cmd_nowait(ctrl, status << 6,
			      PCI_EXP_SLTCTL_AIC | PCI_EXP_SLTCTL_PIC);
	pci_config_pm_runtime_put(pdev);
	return 0;
}

void pciehp_set_attention_status(struct slot *slot, u8 value)
{
	struct controller *ctrl = slot->ctrl;
	u16 slot_cmd;

	if (!ATTN_LED(ctrl))
		return;

	switch (value) {
	case 0:		/* turn off */
		slot_cmd = PCI_EXP_SLTCTL_ATTN_IND_OFF;
		break;
	case 1:		/* turn on */
		slot_cmd = PCI_EXP_SLTCTL_ATTN_IND_ON;
		break;
	case 2:		/* turn blink */
		slot_cmd = PCI_EXP_SLTCTL_ATTN_IND_BLINK;
		break;
	default:
		return;
	}
	pcie_write_cmd_nowait(ctrl, slot_cmd, PCI_EXP_SLTCTL_AIC);
	ctrl_dbg(ctrl, "%s: SLOTCTRL %x write cmd %x\n", __func__,
		 pci_pcie_cap(ctrl->pcie->port) + PCI_EXP_SLTCTL, slot_cmd);
}

void pciehp_green_led_on(struct slot *slot)
{
	struct controller *ctrl = slot->ctrl;

	if (!PWR_LED(ctrl))
		return;

	pcie_write_cmd_nowait(ctrl, PCI_EXP_SLTCTL_PWR_IND_ON,
			      PCI_EXP_SLTCTL_PIC);
	ctrl_dbg(ctrl, "%s: SLOTCTRL %x write cmd %x\n", __func__,
		 pci_pcie_cap(ctrl->pcie->port) + PCI_EXP_SLTCTL,
		 PCI_EXP_SLTCTL_PWR_IND_ON);
}

void pciehp_green_led_off(struct slot *slot)
{
	struct controller *ctrl = slot->ctrl;

	if (!PWR_LED(ctrl))
		return;

	pcie_write_cmd_nowait(ctrl, PCI_EXP_SLTCTL_PWR_IND_OFF,
			      PCI_EXP_SLTCTL_PIC);
	ctrl_dbg(ctrl, "%s: SLOTCTRL %x write cmd %x\n", __func__,
		 pci_pcie_cap(ctrl->pcie->port) + PCI_EXP_SLTCTL,
		 PCI_EXP_SLTCTL_PWR_IND_OFF);
}

void pciehp_green_led_blink(struct slot *slot)
{
	struct controller *ctrl = slot->ctrl;

	if (!PWR_LED(ctrl))
		return;

	pcie_write_cmd_nowait(ctrl, PCI_EXP_SLTCTL_PWR_IND_BLINK,
			      PCI_EXP_SLTCTL_PIC);
	ctrl_dbg(ctrl, "%s: SLOTCTRL %x write cmd %x\n", __func__,
		 pci_pcie_cap(ctrl->pcie->port) + PCI_EXP_SLTCTL,
		 PCI_EXP_SLTCTL_PWR_IND_BLINK);
}

int pciehp_power_on_slot(struct slot *slot)
{
	struct controller *ctrl = slot->ctrl;
	struct pci_dev *pdev = ctrl_dev(ctrl);
	u16 slot_status;
	int retval;

	/* Clear sticky power-fault bit from previous power failures */
	pcie_capability_read_word(pdev, PCI_EXP_SLTSTA, &slot_status);
	if (slot_status & PCI_EXP_SLTSTA_PFD)
		pcie_capability_write_word(pdev, PCI_EXP_SLTSTA,
					   PCI_EXP_SLTSTA_PFD);
	ctrl->power_fault_detected = 0;

	pcie_write_cmd(ctrl, PCI_EXP_SLTCTL_PWR_ON, PCI_EXP_SLTCTL_PCC);
	ctrl_dbg(ctrl, "%s: SLOTCTRL %x write cmd %x\n", __func__,
		 pci_pcie_cap(ctrl->pcie->port) + PCI_EXP_SLTCTL,
		 PCI_EXP_SLTCTL_PWR_ON);

	retval = pciehp_link_enable(ctrl);
	if (retval)
		ctrl_err(ctrl, "%s: Can not enable the link!\n", __func__);

	return retval;
}

void pciehp_power_off_slot(struct slot *slot)
{
	struct controller *ctrl = slot->ctrl;

	pcie_write_cmd(ctrl, PCI_EXP_SLTCTL_PWR_OFF, PCI_EXP_SLTCTL_PCC);
	ctrl_dbg(ctrl, "%s: SLOTCTRL %x write cmd %x\n", __func__,
		 pci_pcie_cap(ctrl->pcie->port) + PCI_EXP_SLTCTL,
		 PCI_EXP_SLTCTL_PWR_OFF);
}

static irqreturn_t pciehp_isr(int irq, void *dev_id)
{
	struct controller *ctrl = (struct controller *)dev_id;
	struct pci_dev *pdev = ctrl_dev(ctrl);
	struct device *parent = pdev->dev.parent;
	u16 status, events;

	/*
	 * Interrupts only occur in D3hot or shallower (PCIe r4.0, sec 6.7.3.4).
	 */
	if (pdev->current_state == PCI_D3cold)
		return IRQ_NONE;

	/*
	 * Keep the port accessible by holding a runtime PM ref on its parent.
	 * Defer resume of the parent to the IRQ thread if it's suspended.
	 * Mask the interrupt until then.
	 */
	if (parent) {
		pm_runtime_get_noresume(parent);
		if (!pm_runtime_active(parent)) {
			pm_runtime_put(parent);
			disable_irq_nosync(irq);
			atomic_or(RERUN_ISR, &ctrl->pending_events);
			return IRQ_WAKE_THREAD;
		}
	}

	pcie_capability_read_word(pdev, PCI_EXP_SLTSTA, &status);
	if (status == (u16) ~0) {
		ctrl_info(ctrl, "%s: no response from device\n", __func__);
		if (parent)
			pm_runtime_put(parent);
		return IRQ_NONE;
	}

	/*
	 * Slot Status contains plain status bits as well as event
	 * notification bits; right now we only want the event bits.
	 */
	events = status & (PCI_EXP_SLTSTA_ABP | PCI_EXP_SLTSTA_PFD |
			   PCI_EXP_SLTSTA_PDC | PCI_EXP_SLTSTA_CC |
			   PCI_EXP_SLTSTA_DLLSC);

	/*
	 * If we've already reported a power fault, don't report it again
	 * until we've done something to handle it.
	 */
	if (ctrl->power_fault_detected)
		events &= ~PCI_EXP_SLTSTA_PFD;

	if (!events) {
		if (parent)
			pm_runtime_put(parent);
		return IRQ_NONE;
	}

	pcie_capability_write_word(pdev, PCI_EXP_SLTSTA, events);
	ctrl_dbg(ctrl, "pending interrupts %#06x from Slot Status\n", events);
	if (parent)
		pm_runtime_put(parent);

	/*
	 * Command Completed notifications are not deferred to the
	 * IRQ thread because it may be waiting for their arrival.
	 */
	if (events & PCI_EXP_SLTSTA_CC) {
		ctrl->cmd_busy = 0;
		smp_mb();
		wake_up(&ctrl->queue);

		if (events == PCI_EXP_SLTSTA_CC)
			return IRQ_HANDLED;

		events &= ~PCI_EXP_SLTSTA_CC;
	}

	if (pdev->ignore_hotplug) {
		ctrl_dbg(ctrl, "ignoring hotplug event %#06x\n", events);
		return IRQ_HANDLED;
	}

	/* Save pending events for consumption by IRQ thread. */
	atomic_or(events, &ctrl->pending_events);
	return IRQ_WAKE_THREAD;
}

static irqreturn_t pciehp_ist(int irq, void *dev_id)
{
	struct controller *ctrl = (struct controller *)dev_id;
	struct pci_dev *pdev = ctrl_dev(ctrl);
	struct slot *slot = ctrl->slot;
	irqreturn_t ret;
	u32 events;

	pci_config_pm_runtime_get(pdev);

	/* rerun pciehp_isr() if the port was inaccessible on interrupt */
	if (atomic_fetch_and(~RERUN_ISR, &ctrl->pending_events) & RERUN_ISR) {
		ret = pciehp_isr(irq, dev_id);
		enable_irq(irq);
		if (ret != IRQ_WAKE_THREAD) {
			pci_config_pm_runtime_put(pdev);
			return ret;
		}
	}

	synchronize_hardirq(irq);
	events = atomic_xchg(&ctrl->pending_events, 0);
	if (!events) {
		pci_config_pm_runtime_put(pdev);
		return IRQ_NONE;
	}

	/* Check Attention Button Pressed */
	if (events & PCI_EXP_SLTSTA_ABP) {
		ctrl_info(ctrl, "Slot(%s): Attention button pressed\n",
			  slot_name(slot));
		pciehp_handle_button_press(slot);
	}

	/*
	 * Disable requests have higher priority than Presence Detect Changed
	 * or Data Link Layer State Changed events.
	 */
	down_read(&ctrl->reset_lock);
	if (events & DISABLE_SLOT)
		pciehp_handle_disable_request(slot);
	else if (events & (PCI_EXP_SLTSTA_PDC | PCI_EXP_SLTSTA_DLLSC))
		pciehp_handle_presence_or_link_change(slot, events);
	up_read(&ctrl->reset_lock);

	/* Check Power Fault Detected */
	if ((events & PCI_EXP_SLTSTA_PFD) && !ctrl->power_fault_detected) {
		ctrl->power_fault_detected = 1;
		ctrl_err(ctrl, "Slot(%s): Power fault\n", slot_name(slot));
		pciehp_set_attention_status(slot, 1);
		pciehp_green_led_off(slot);
	}

	pci_config_pm_runtime_put(pdev);
	wake_up(&ctrl->requester);
	return IRQ_HANDLED;
}

static int pciehp_poll(void *data)
{
	struct controller *ctrl = data;

	schedule_timeout_idle(10 * HZ); /* start with 10 sec delay */

	while (!kthread_should_stop()) {
		/* poll for interrupt events or user requests */
		while (pciehp_isr(IRQ_NOTCONNECTED, ctrl) == IRQ_WAKE_THREAD ||
		       atomic_read(&ctrl->pending_events))
			pciehp_ist(IRQ_NOTCONNECTED, ctrl);

		if (pciehp_poll_time <= 0 || pciehp_poll_time > 60)
			pciehp_poll_time = 2; /* clamp to sane value */

		schedule_timeout_idle(pciehp_poll_time * HZ);
	}

	return 0;
}

static void pcie_enable_notification(struct controller *ctrl)
{
	u16 cmd, mask;

	/*
	 * TBD: Power fault detected software notification support.
	 *
	 * Power fault detected software notification is not enabled
	 * now, because it caused power fault detected interrupt storm
	 * on some machines. On those machines, power fault detected
	 * bit in the slot status register was set again immediately
	 * when it is cleared in the interrupt service routine, and
	 * next power fault detected interrupt was notified again.
	 */

	/*
	 * Always enable link events: thus link-up and link-down shall
	 * always be treated as hotplug and unplug respectively. Enable
	 * presence detect only if Attention Button is not present.
	 */
	cmd = PCI_EXP_SLTCTL_DLLSCE;
	if (ATTN_BUTTN(ctrl))
		cmd |= PCI_EXP_SLTCTL_ABPE;
	else
		cmd |= PCI_EXP_SLTCTL_PDCE;
	if (!pciehp_poll_mode)
		cmd |= PCI_EXP_SLTCTL_HPIE | PCI_EXP_SLTCTL_CCIE;

	mask = (PCI_EXP_SLTCTL_PDCE | PCI_EXP_SLTCTL_ABPE |
		PCI_EXP_SLTCTL_PFDE |
		PCI_EXP_SLTCTL_HPIE | PCI_EXP_SLTCTL_CCIE |
		PCI_EXP_SLTCTL_DLLSCE);

	pcie_write_cmd_nowait(ctrl, cmd, mask);
	ctrl_dbg(ctrl, "%s: SLOTCTRL %x write cmd %x\n", __func__,
		 pci_pcie_cap(ctrl->pcie->port) + PCI_EXP_SLTCTL, cmd);
}

static void pcie_disable_notification(struct controller *ctrl)
{
	u16 mask;

	mask = (PCI_EXP_SLTCTL_PDCE | PCI_EXP_SLTCTL_ABPE |
		PCI_EXP_SLTCTL_MRLSCE | PCI_EXP_SLTCTL_PFDE |
		PCI_EXP_SLTCTL_HPIE | PCI_EXP_SLTCTL_CCIE |
		PCI_EXP_SLTCTL_DLLSCE);
	pcie_write_cmd(ctrl, 0, mask);
	ctrl_dbg(ctrl, "%s: SLOTCTRL %x write cmd %x\n", __func__,
		 pci_pcie_cap(ctrl->pcie->port) + PCI_EXP_SLTCTL, 0);
}

void pcie_clear_hotplug_events(struct controller *ctrl)
{
	pcie_capability_write_word(ctrl_dev(ctrl), PCI_EXP_SLTSTA,
				   PCI_EXP_SLTSTA_PDC | PCI_EXP_SLTSTA_DLLSC);
}

/*
 * pciehp has a 1:1 bus:slot relationship so we ultimately want a secondary
 * bus reset of the bridge, but at the same time we want to ensure that it is
 * not seen as a hot-unplug, followed by the hot-plug of the device. Thus,
 * disable link state notification and presence detection change notification
 * momentarily, if we see that they could interfere. Also, clear any spurious
 * events after.
 */
int pciehp_reset_slot(struct slot *slot, int probe)
{
	struct controller *ctrl = slot->ctrl;
	struct pci_dev *pdev = ctrl_dev(ctrl);
	u16 stat_mask = 0, ctrl_mask = 0;
	int rc;

	if (probe)
		return 0;

	down_write(&ctrl->reset_lock);

	if (!ATTN_BUTTN(ctrl)) {
		ctrl_mask |= PCI_EXP_SLTCTL_PDCE;
		stat_mask |= PCI_EXP_SLTSTA_PDC;
	}
	ctrl_mask |= PCI_EXP_SLTCTL_DLLSCE;
	stat_mask |= PCI_EXP_SLTSTA_DLLSC;

	pcie_write_cmd(ctrl, 0, ctrl_mask);
	ctrl_dbg(ctrl, "%s: SLOTCTRL %x write cmd %x\n", __func__,
		 pci_pcie_cap(ctrl->pcie->port) + PCI_EXP_SLTCTL, 0);

	rc = pci_bridge_secondary_bus_reset(ctrl->pcie->port);

	pcie_capability_write_word(pdev, PCI_EXP_SLTSTA, stat_mask);
	pcie_write_cmd_nowait(ctrl, ctrl_mask, ctrl_mask);
	ctrl_dbg(ctrl, "%s: SLOTCTRL %x write cmd %x\n", __func__,
		 pci_pcie_cap(ctrl->pcie->port) + PCI_EXP_SLTCTL, ctrl_mask);
<<<<<<< HEAD

	up_write(&ctrl->reset_lock);
	return 0;
=======
	if (pciehp_poll_mode)
		int_poll_timeout(&ctrl->poll_timer);
	return rc;
>>>>>>> 7695e73f
}

int pcie_init_notification(struct controller *ctrl)
{
	if (pciehp_request_irq(ctrl))
		return -1;
	pcie_enable_notification(ctrl);
	ctrl->notification_enabled = 1;
	return 0;
}

void pcie_shutdown_notification(struct controller *ctrl)
{
	if (ctrl->notification_enabled) {
		pcie_disable_notification(ctrl);
		pciehp_free_irq(ctrl);
		ctrl->notification_enabled = 0;
	}
}

static int pcie_init_slot(struct controller *ctrl)
{
	struct pci_bus *subordinate = ctrl_dev(ctrl)->subordinate;
	struct slot *slot;

	slot = kzalloc(sizeof(*slot), GFP_KERNEL);
	if (!slot)
		return -ENOMEM;

	down_read(&pci_bus_sem);
	slot->state = list_empty(&subordinate->devices) ? OFF_STATE : ON_STATE;
	up_read(&pci_bus_sem);

	slot->ctrl = ctrl;
	mutex_init(&slot->lock);
	INIT_DELAYED_WORK(&slot->work, pciehp_queue_pushbutton_work);
	ctrl->slot = slot;
	return 0;
}

static void pcie_cleanup_slot(struct controller *ctrl)
{
	struct slot *slot = ctrl->slot;

	cancel_delayed_work_sync(&slot->work);
	kfree(slot);
}

static inline void dbg_ctrl(struct controller *ctrl)
{
	struct pci_dev *pdev = ctrl->pcie->port;
	u16 reg16;

	if (!pciehp_debug)
		return;

	ctrl_info(ctrl, "Slot Capabilities      : 0x%08x\n", ctrl->slot_cap);
	pcie_capability_read_word(pdev, PCI_EXP_SLTSTA, &reg16);
	ctrl_info(ctrl, "Slot Status            : 0x%04x\n", reg16);
	pcie_capability_read_word(pdev, PCI_EXP_SLTCTL, &reg16);
	ctrl_info(ctrl, "Slot Control           : 0x%04x\n", reg16);
}

#define FLAG(x, y)	(((x) & (y)) ? '+' : '-')

struct controller *pcie_init(struct pcie_device *dev)
{
	struct controller *ctrl;
	u32 slot_cap, link_cap;
	u8 occupied, poweron;
	struct pci_dev *pdev = dev->port;

	ctrl = kzalloc(sizeof(*ctrl), GFP_KERNEL);
	if (!ctrl)
		goto abort;

	ctrl->pcie = dev;
	pcie_capability_read_dword(pdev, PCI_EXP_SLTCAP, &slot_cap);

	if (pdev->hotplug_user_indicators)
		slot_cap &= ~(PCI_EXP_SLTCAP_AIP | PCI_EXP_SLTCAP_PIP);

	/*
	 * We assume no Thunderbolt controllers support Command Complete events,
	 * but some controllers falsely claim they do.
	 */
	if (pdev->is_thunderbolt)
		slot_cap |= PCI_EXP_SLTCAP_NCCS;

	ctrl->slot_cap = slot_cap;
	mutex_init(&ctrl->ctrl_lock);
	init_rwsem(&ctrl->reset_lock);
	init_waitqueue_head(&ctrl->requester);
	init_waitqueue_head(&ctrl->queue);
	dbg_ctrl(ctrl);

	/* Check if Data Link Layer Link Active Reporting is implemented */
	pcie_capability_read_dword(pdev, PCI_EXP_LNKCAP, &link_cap);
	if (link_cap & PCI_EXP_LNKCAP_DLLLARC)
		ctrl->link_active_reporting = 1;

	/* Clear all remaining event bits in Slot Status register. */
	pcie_capability_write_word(pdev, PCI_EXP_SLTSTA,
		PCI_EXP_SLTSTA_ABP | PCI_EXP_SLTSTA_PFD |
		PCI_EXP_SLTSTA_MRLSC | PCI_EXP_SLTSTA_CC |
		PCI_EXP_SLTSTA_DLLSC | PCI_EXP_SLTSTA_PDC);

	ctrl_info(ctrl, "Slot #%d AttnBtn%c PwrCtrl%c MRL%c AttnInd%c PwrInd%c HotPlug%c Surprise%c Interlock%c NoCompl%c LLActRep%c%s\n",
		(slot_cap & PCI_EXP_SLTCAP_PSN) >> 19,
		FLAG(slot_cap, PCI_EXP_SLTCAP_ABP),
		FLAG(slot_cap, PCI_EXP_SLTCAP_PCP),
		FLAG(slot_cap, PCI_EXP_SLTCAP_MRLSP),
		FLAG(slot_cap, PCI_EXP_SLTCAP_AIP),
		FLAG(slot_cap, PCI_EXP_SLTCAP_PIP),
		FLAG(slot_cap, PCI_EXP_SLTCAP_HPC),
		FLAG(slot_cap, PCI_EXP_SLTCAP_HPS),
		FLAG(slot_cap, PCI_EXP_SLTCAP_EIP),
		FLAG(slot_cap, PCI_EXP_SLTCAP_NCCS),
		FLAG(link_cap, PCI_EXP_LNKCAP_DLLLARC),
		pdev->broken_cmd_compl ? " (with Cmd Compl erratum)" : "");

	if (pcie_init_slot(ctrl))
		goto abort_ctrl;

	/*
	 * If empty slot's power status is on, turn power off.  The IRQ isn't
	 * requested yet, so avoid triggering a notification with this command.
	 */
	if (POWER_CTRL(ctrl)) {
		pciehp_get_adapter_status(ctrl->slot, &occupied);
		pciehp_get_power_status(ctrl->slot, &poweron);
		if (!occupied && poweron) {
			pcie_disable_notification(ctrl);
			pciehp_power_off_slot(ctrl->slot);
		}
	}

	return ctrl;

abort_ctrl:
	kfree(ctrl);
abort:
	return NULL;
}

void pciehp_release_ctrl(struct controller *ctrl)
{
	pcie_cleanup_slot(ctrl);
	kfree(ctrl);
}

static void quirk_cmd_compl(struct pci_dev *pdev)
{
	u32 slot_cap;

	if (pci_is_pcie(pdev)) {
		pcie_capability_read_dword(pdev, PCI_EXP_SLTCAP, &slot_cap);
		if (slot_cap & PCI_EXP_SLTCAP_HPC &&
		    !(slot_cap & PCI_EXP_SLTCAP_NCCS))
			pdev->broken_cmd_compl = 1;
	}
}
DECLARE_PCI_FIXUP_CLASS_EARLY(PCI_VENDOR_ID_INTEL, PCI_ANY_ID,
			      PCI_CLASS_BRIDGE_PCI, 8, quirk_cmd_compl);
DECLARE_PCI_FIXUP_CLASS_EARLY(PCI_VENDOR_ID_QCOM, 0x0400,
			      PCI_CLASS_BRIDGE_PCI, 8, quirk_cmd_compl);
DECLARE_PCI_FIXUP_CLASS_EARLY(PCI_VENDOR_ID_QCOM, 0x0401,
			      PCI_CLASS_BRIDGE_PCI, 8, quirk_cmd_compl);<|MERGE_RESOLUTION|>--- conflicted
+++ resolved
@@ -785,15 +785,9 @@
 	pcie_write_cmd_nowait(ctrl, ctrl_mask, ctrl_mask);
 	ctrl_dbg(ctrl, "%s: SLOTCTRL %x write cmd %x\n", __func__,
 		 pci_pcie_cap(ctrl->pcie->port) + PCI_EXP_SLTCTL, ctrl_mask);
-<<<<<<< HEAD
 
 	up_write(&ctrl->reset_lock);
-	return 0;
-=======
-	if (pciehp_poll_mode)
-		int_poll_timeout(&ctrl->poll_timer);
 	return rc;
->>>>>>> 7695e73f
 }
 
 int pcie_init_notification(struct controller *ctrl)
