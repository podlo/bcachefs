--- conflicted
+++ resolved
@@ -20,14 +20,8 @@
 #include <linux/of.h>
 #include <linux/of_address.h>
 #include <linux/of_irq.h>
-<<<<<<< HEAD
 #include <linux/clk.h>
-
-#include <asm/mach/time.h>
-#include <asm/sched_clock.h>
-=======
 #include <linux/sched_clock.h>
->>>>>>> 73b0cd67
 
 static void timer_get_base_and_rate(struct device_node *np,
 				    void __iomem **base, u32 *rate)
