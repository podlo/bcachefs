# SPDX-License-Identifier: (GPL-2.0-only OR BSD-2-Clause)
%YAML 1.2
---
$id: http://devicetree.org/schemas/sound/qcom,lpass-cpu.yaml#
$schema: http://devicetree.org/meta-schemas/core.yaml#

title: Qualcomm Technologies Inc. LPASS CPU dai driver bindings

maintainers:
  - Srinivas Kandagatla <srinivas.kandagatla@linaro.org>
  - Rohit kumar <rohitkr@codeaurora.org>

description: |
  Qualcomm Technologies Inc. SOC Low-Power Audio SubSystem (LPASS) that consist
  of MI2S interface for audio data transfer on external codecs. LPASS cpu driver
  is a module to configure Low-Power Audio Interface(LPAIF) core registers
  across different IP versions.

properties:
  compatible:
    enum:
      - qcom,lpass-cpu
      - qcom,apq8016-lpass-cpu
      - qcom,sc7180-lpass-cpu
      - qcom,sc7280-lpass-cpu

  reg:
    minItems: 2
    maxItems: 6
    description: LPAIF core registers

  reg-names:
    minItems: 2
    maxItems: 6

  clocks:
    minItems: 3
    maxItems: 7

  clock-names:
<<<<<<< HEAD
    minItems: 3
    maxItems: 7
=======
    minItems: 1
    maxItems: 10
>>>>>>> 88084a3d

  interrupts:
    minItems: 2
    maxItems: 4
    description: LPAIF DMA buffer interrupt

  interrupt-names:
    minItems: 2
    maxItems: 4

  qcom,adsp:
    $ref: /schemas/types.yaml#/definitions/phandle
    description: Phandle for the audio DSP node

  iommus:
    minItems: 2
    maxItems: 3
    description: Phandle to apps_smmu node with sid mask

  power-domains:
    maxItems: 1

  power-domain-names:
    maxItems: 1

  '#sound-dai-cells':
    const: 1

  '#address-cells':
    const: 1

  '#size-cells':
    const: 0

patternProperties:
  "^dai-link@[0-9a-f]$":
    type: object
    description: |
      LPASS CPU dai node for each I2S device or Soundwire device. Bindings of each node
      depends on the specific driver providing the functionality and
      properties.
    properties:
      reg:
        maxItems: 1
        description: Must be one of the DAI ID

      qcom,playback-sd-lines:
        $ref: /schemas/types.yaml#/definitions/uint32-array
        description: list of MI2S data lines for playback

      qcom,capture-sd-lines:
        $ref: /schemas/types.yaml#/definitions/uint32-array
        description: list of MI2S data lines for capture

    required:
      - reg

    additionalProperties: false

required:
  - compatible
  - reg
  - reg-names
  - clocks
  - clock-names
  - interrupts
  - interrupt-names
  - '#sound-dai-cells'

additionalProperties: false

allOf:
  - if:
      properties:
        compatible:
          contains:
            const: qcom,lpass-cpu

    then:
      properties:
        clock-names:
          items:
            - const: ahbix-clk
            - const: mi2s-osr-clk
            - const: mi2s-bit-clk

  - if:
      properties:
        compatible:
          contains:
            const: qcom,apq8016-lpass-cpu

    then:
      properties:
        clock-names:
          items:
            - const: ahbix-clk
            - const: mi2s-bit-clk0
            - const: mi2s-bit-clk1
            - const: mi2s-bit-clk2
            - const: mi2s-bit-clk3
            - const: pcnoc-mport-clk
            - const: pcnoc-sway-clk

  - if:
      properties:
        compatible:
          contains:
            const: qcom,sc7180-lpass-cpu

    then:
      properties:
        clock-names:
          oneOf:
            - items:   #for I2S
                - const: pcnoc-sway-clk
                - const: audio-core
                - const: mclk0
                - const: pcnoc-mport-clk
                - const: mi2s-bit-clk0
                - const: mi2s-bit-clk1
            - items:   #for HDMI
                - const: pcnoc-sway-clk
                - const: audio-core
                - const: pcnoc-mport-clk
        reg-names:
          anyOf:
            - items:   #for I2S
                - const: lpass-lpaif
            - items:   #for I2S and HDMI
                - const: lpass-hdmiif
                - const: lpass-lpaif
        interrupt-names:
          anyOf:
            - items:   #for I2S
                - const: lpass-irq-lpaif
            - items:   #for I2S and HDMI
                - const: lpass-irq-lpaif
                - const: lpass-irq-hdmi
      required:
        - iommus
        - power-domains

  - if:
      properties:
        compatible:
          contains:
            const: qcom,sc7280-lpass-cpu

    then:
      properties:
        clock-names:
          oneOf:
            - items:   #for I2S
                - const: aon_cc_audio_hm_h
<<<<<<< HEAD
                - const: core_cc_sysnoc_mport_core
                - const: core_cc_ext_if1_ibit
            - items:   #for Soundwire
                - const: aon_cc_audio_hm_h
                - const: audio_cc_codec_mem0
                - const: audio_cc_codec_mem1
                - const: audio_cc_codec_mem2
            - items:   #for HDMI
                - const: aon_cc_audio_hm_h
=======
                - const: audio_cc_ext_mclk0
                - const: core_cc_sysnoc_mport_core
                - const: core_cc_ext_if0_ibit
                - const: core_cc_ext_if1_ibit
            - items:   #for Soundwire
                - const: aon_cc_audio_hm_h
                - const: audio_cc_codec_mem
                - const: audio_cc_codec_mem0
                - const: audio_cc_codec_mem1
                - const: audio_cc_codec_mem2
                - const: aon_cc_va_mem0
            - items:   #for HDMI
                - const: core_cc_sysnoc_mport_core
>>>>>>> 88084a3d

        reg-names:
          anyOf:
            - items:   #for I2S
                - const: lpass-lpaif
            - items:   #for I2S and HDMI
                - const: lpass-hdmiif
                - const: lpass-lpaif
            - items:   #for I2S, soundwire and HDMI
                - const: lpass-hdmiif
                - const: lpass-lpaif
                - const: lpass-rxtx-cdc-dma-lpm
                - const: lpass-rxtx-lpaif
                - const: lpass-va-lpaif
                - const: lpass-va-cdc-dma-lpm
        interrupt-names:
          anyOf:
            - items:   #for I2S
                - const: lpass-irq-lpaif
            - items:   #for I2S and HDMI
                - const: lpass-irq-lpaif
                - const: lpass-irq-hdmi
            - items:   #for I2S, soundwire and HDMI
                - const: lpass-irq-lpaif
                - const: lpass-irq-hdmi
                - const: lpass-irq-vaif
                - const: lpass-irq-rxtxif
<<<<<<< HEAD
=======
        power-domain-names:
          allOf:
            - items:
                - const: lcx
>>>>>>> 88084a3d

      required:
        - iommus
        - power-domains

examples:
  - |
    #include <dt-bindings/sound/sc7180-lpass.h>

    soc {
        #address-cells = <2>;
        #size-cells = <2>;
        lpass@62d80000 {
            compatible = "qcom,sc7180-lpass-cpu";

            reg = <0 0x62d87000 0 0x68000>,
                  <0 0x62f00000 0 0x29000>;
            reg-names = "lpass-hdmiif",
                        "lpass-lpaif";
            iommus = <&apps_smmu 0x1020 0>,
                     <&apps_smmu 0x1032 0>;
            power-domains = <&lpass_hm 0>;

            clocks = <&gcc 131>,
                 <&lpasscorecc 6>,
                 <&lpasscorecc 7>,
                 <&lpasscorecc 10>,
                 <&lpasscorecc 8>,
                 <&lpasscorecc 9>;

            clock-names = "pcnoc-sway-clk", "audio-core",
                          "mclk0", "pcnoc-mport-clk",
                          "mi2s-bit-clk0", "mi2s-bit-clk1";

            interrupts = <0 160 1>,
                         <0 268 1>;
            interrupt-names = "lpass-irq-lpaif",
                              "lpass-irq-hdmi";
            #sound-dai-cells = <1>;

            #address-cells = <1>;
            #size-cells = <0>;
            /* Optional to set different MI2S SD lines */
            dai-link@0 {
                reg = <MI2S_PRIMARY>;
                qcom,playback-sd-lines = <1>;
                qcom,capture-sd-lines = <0>;
            };
        };
    };

...<|MERGE_RESOLUTION|>--- conflicted
+++ resolved
@@ -38,13 +38,8 @@
     maxItems: 7
 
   clock-names:
-<<<<<<< HEAD
-    minItems: 3
-    maxItems: 7
-=======
     minItems: 1
     maxItems: 10
->>>>>>> 88084a3d
 
   interrupts:
     minItems: 2
@@ -200,17 +195,6 @@
           oneOf:
             - items:   #for I2S
                 - const: aon_cc_audio_hm_h
-<<<<<<< HEAD
-                - const: core_cc_sysnoc_mport_core
-                - const: core_cc_ext_if1_ibit
-            - items:   #for Soundwire
-                - const: aon_cc_audio_hm_h
-                - const: audio_cc_codec_mem0
-                - const: audio_cc_codec_mem1
-                - const: audio_cc_codec_mem2
-            - items:   #for HDMI
-                - const: aon_cc_audio_hm_h
-=======
                 - const: audio_cc_ext_mclk0
                 - const: core_cc_sysnoc_mport_core
                 - const: core_cc_ext_if0_ibit
@@ -224,7 +208,6 @@
                 - const: aon_cc_va_mem0
             - items:   #for HDMI
                 - const: core_cc_sysnoc_mport_core
->>>>>>> 88084a3d
 
         reg-names:
           anyOf:
@@ -252,13 +235,10 @@
                 - const: lpass-irq-hdmi
                 - const: lpass-irq-vaif
                 - const: lpass-irq-rxtxif
-<<<<<<< HEAD
-=======
         power-domain-names:
           allOf:
             - items:
                 - const: lcx
->>>>>>> 88084a3d
 
       required:
         - iommus
