--- conflicted
+++ resolved
@@ -71,103 +71,6 @@
 	NO_TESTS = auto()
 	FAILURE_TO_PARSE_TESTS = auto()
 
-<<<<<<< HEAD
-class LineStream:
-	"""Provides a peek()/pop() interface over an iterator of (line#, text)."""
-	_lines: Iterator[Tuple[int, str]]
-	_next: Tuple[int, str]
-	_done: bool
-
-	def __init__(self, lines: Iterator[Tuple[int, str]]):
-		self._lines = lines
-		self._done = False
-		self._next = (0, '')
-		self._get_next()
-
-	def _get_next(self) -> None:
-		try:
-			self._next = next(self._lines)
-		except StopIteration:
-			self._done = True
-
-	def peek(self) -> str:
-		return self._next[1]
-
-	def pop(self) -> str:
-		n = self._next
-		self._get_next()
-		return n[1]
-
-	def __bool__(self) -> bool:
-		return not self._done
-
-	# Only used by kunit_tool_test.py.
-	def __iter__(self) -> Iterator[str]:
-		while bool(self):
-			yield self.pop()
-
-	def line_number(self) -> int:
-		return self._next[0]
-
-kunit_start_re = re.compile(r'TAP version [0-9]+$')
-kunit_end_re = re.compile('(List of all partitions:|'
-			  'Kernel panic - not syncing: VFS:|reboot: System halted)')
-
-def extract_tap_lines(kernel_output: Iterable[str]) -> LineStream:
-	def isolate_kunit_output(kernel_output: Iterable[str]) -> Iterator[Tuple[int, str]]:
-		line_num = 0
-		started = False
-		for line in kernel_output:
-			line_num += 1
-			line = line.rstrip()  # line always has a trailing \n
-			if kunit_start_re.search(line):
-				prefix_len = len(line.split('TAP version')[0])
-				started = True
-				yield line_num, line[prefix_len:]
-			elif kunit_end_re.search(line):
-				break
-			elif started:
-				yield line_num, line[prefix_len:]
-	return LineStream(lines=isolate_kunit_output(kernel_output))
-
-DIVIDER = '=' * 60
-
-RESET = '\033[0;0m'
-
-def red(text) -> str:
-	return '\033[1;31m' + text + RESET
-
-def yellow(text) -> str:
-	return '\033[1;33m' + text + RESET
-
-def green(text) -> str:
-	return '\033[1;32m' + text + RESET
-
-def print_with_timestamp(message) -> None:
-	print('[%s] %s' % (datetime.now().strftime('%H:%M:%S'), message))
-
-def format_suite_divider(message) -> str:
-	return '======== ' + message + ' ========'
-
-def print_suite_divider(message) -> None:
-	print_with_timestamp(DIVIDER)
-	print_with_timestamp(format_suite_divider(message))
-
-def print_log(log) -> None:
-	for m in log:
-		print_with_timestamp(m)
-
-TAP_ENTRIES = re.compile(r'^(TAP|[\s]*ok|[\s]*not ok|[\s]*[0-9]+\.\.[0-9]+|[\s]*# (Subtest:|.*: kunit test case crashed!)).*$')
-
-def consume_non_diagnostic(lines: LineStream) -> None:
-	while lines and not TAP_ENTRIES.match(lines.peek()):
-		lines.pop()
-
-def save_non_diagnostic(lines: LineStream, test_case: TestCase) -> None:
-	while lines and not TAP_ENTRIES.match(lines.peek()):
-		test_case.log.append(lines.peek())
-		lines.pop()
-=======
 class TestCounts:
 	"""
 	Tracks the counts of statuses of all test cases and any errors within
@@ -408,71 +311,19 @@
 	return True
 
 TEST_HEADER = re.compile(r'^# Subtest: (.*)$')
->>>>>>> df0cc57e
 
 def parse_test_header(lines: LineStream, test: Test) -> bool:
 	"""
 	Parses test header and stores test name in test object.
 	Returns False if fails to parse test header line.
 
-<<<<<<< HEAD
-OK_NOT_OK_SKIP = re.compile(r'^[\s]*(ok|not ok) [0-9]+ - (.*) # SKIP(.*)$')
-
-OK_NOT_OK_SUBTEST = re.compile(r'^[\s]+(ok|not ok) [0-9]+ - (.*)$')
-=======
 	Accepted format:
 	- '# Subtest: [test name]'
->>>>>>> df0cc57e
 
 	Parameters:
 	lines - LineStream of KTAP output to parse
 	test - Test object for current test being parsed
 
-<<<<<<< HEAD
-def parse_ok_not_ok_test_case(lines: LineStream, test_case: TestCase) -> bool:
-	save_non_diagnostic(lines, test_case)
-	if not lines:
-		test_case.status = TestStatus.TEST_CRASHED
-		return True
-	line = lines.peek()
-	match = OK_NOT_OK_SUBTEST.match(line)
-	while not match and lines:
-		line = lines.pop()
-		match = OK_NOT_OK_SUBTEST.match(line)
-	if match:
-		test_case.log.append(lines.pop())
-		test_case.name = match.group(2)
-		skip_match = OK_NOT_OK_SKIP.match(line)
-		if skip_match:
-			test_case.status = TestStatus.SKIPPED
-			return True
-		if test_case.status == TestStatus.TEST_CRASHED:
-			return True
-		if match.group(1) == 'ok':
-			test_case.status = TestStatus.SUCCESS
-		else:
-			test_case.status = TestStatus.FAILURE
-		return True
-	else:
-		return False
-
-SUBTEST_DIAGNOSTIC = re.compile(r'^[\s]+# (.*)$')
-DIAGNOSTIC_CRASH_MESSAGE = re.compile(r'^[\s]+# .*?: kunit test case crashed!$')
-
-def parse_diagnostic(lines: LineStream, test_case: TestCase) -> bool:
-	save_non_diagnostic(lines, test_case)
-	if not lines:
-		return False
-	line = lines.peek()
-	match = SUBTEST_DIAGNOSTIC.match(line)
-	if match:
-		test_case.log.append(lines.pop())
-		crash_match = DIAGNOSTIC_CRASH_MESSAGE.match(line)
-		if crash_match:
-			test_case.status = TestStatus.TEST_CRASHED
-		return True
-	else:
-=======
 	Return:
 	True if successfully parsed test header line
 	"""
@@ -573,23 +424,12 @@
 
 	# Check if line matches test result line format
 	if not match:
->>>>>>> df0cc57e
 		return False
 	test.log.append(lines.pop())
 
-<<<<<<< HEAD
-def parse_test_case(lines: LineStream) -> Optional[TestCase]:
-	test_case = TestCase()
-	save_non_diagnostic(lines, test_case)
-	while parse_diagnostic(lines, test_case):
-		pass
-	if parse_ok_not_ok_test_case(lines, test_case):
-		return test_case
-=======
 	# Set name of test object
 	if skip_match:
 		test.name = skip_match.group(4)
->>>>>>> df0cc57e
 	else:
 		test.name = match.group(4)
 
@@ -652,76 +492,10 @@
 	return False
 
 
-<<<<<<< HEAD
-def parse_subtest_header(lines: LineStream) -> Optional[str]:
-	consume_non_diagnostic(lines)
-	if not lines:
-		return None
-	match = SUBTEST_HEADER.match(lines.peek())
-	if match:
-		lines.pop()
-		return match.group(1)
-	else:
-		return None
-=======
 # Printing helper methods:
->>>>>>> df0cc57e
 
 DIVIDER = '=' * 60
 
-<<<<<<< HEAD
-def parse_subtest_plan(lines: LineStream) -> Optional[int]:
-	consume_non_diagnostic(lines)
-	match = SUBTEST_PLAN.match(lines.peek())
-	if match:
-		lines.pop()
-		return int(match.group(1))
-	else:
-		return None
-
-def max_status(left: TestStatus, right: TestStatus) -> TestStatus:
-	if left == right:
-		return left
-	elif left == TestStatus.TEST_CRASHED or right == TestStatus.TEST_CRASHED:
-		return TestStatus.TEST_CRASHED
-	elif left == TestStatus.FAILURE or right == TestStatus.FAILURE:
-		return TestStatus.FAILURE
-	elif left == TestStatus.SKIPPED:
-		return right
-	else:
-		return left
-
-def parse_ok_not_ok_test_suite(lines: LineStream,
-			       test_suite: TestSuite,
-			       expected_suite_index: int) -> bool:
-	consume_non_diagnostic(lines)
-	if not lines:
-		test_suite.status = TestStatus.TEST_CRASHED
-		return False
-	line = lines.peek()
-	match = OK_NOT_OK_MODULE.match(line)
-	if match:
-		lines.pop()
-		if match.group(1) == 'ok':
-			test_suite.status = TestStatus.SUCCESS
-		else:
-			test_suite.status = TestStatus.FAILURE
-		skip_match = OK_NOT_OK_SKIP.match(line)
-		if skip_match:
-			test_suite.status = TestStatus.SKIPPED
-		suite_index = int(match.group(2))
-		if suite_index != expected_suite_index:
-			print_with_timestamp(
-				red('[ERROR] ') + 'expected_suite_index ' +
-				str(expected_suite_index) + ', but got ' +
-				str(suite_index))
-		return True
-	else:
-		return False
-
-def bubble_up_errors(status_list: Iterable[TestStatus]) -> TestStatus:
-	return reduce(max_status, status_list, TestStatus.SKIPPED)
-=======
 RESET = '\033[0;0m'
 
 def red(text: str) -> str:
@@ -731,58 +505,17 @@
 def yellow(text: str) -> str:
 	"""Returns inputted string with yellow color code."""
 	return '\033[1;33m' + text + RESET
->>>>>>> df0cc57e
 
 def green(text: str) -> str:
 	"""Returns inputted string with green color code."""
 	return '\033[1;32m' + text + RESET
 
-<<<<<<< HEAD
-def parse_test_suite(lines: LineStream, expected_suite_index: int) -> Optional[TestSuite]:
-	if not lines:
-		return None
-	consume_non_diagnostic(lines)
-	test_suite = TestSuite()
-	test_suite.status = TestStatus.SUCCESS
-	name = parse_subtest_header(lines)
-	if not name:
-		return None
-	test_suite.name = name
-	expected_test_case_num = parse_subtest_plan(lines)
-	if expected_test_case_num is None:
-		return None
-	while expected_test_case_num > 0:
-		test_case = parse_test_case(lines)
-		if not test_case:
-			break
-		test_suite.cases.append(test_case)
-		expected_test_case_num -= 1
-	if parse_ok_not_ok_test_suite(lines, test_suite, expected_suite_index):
-		test_suite.status = bubble_up_test_case_errors(test_suite)
-		return test_suite
-	elif not lines:
-		print_with_timestamp(red('[ERROR] ') + 'ran out of lines before end token')
-		return test_suite
-	else:
-		print(f'failed to parse end of suite "{name}", at line {lines.line_number()}: {lines.peek()}')
-		return None
-=======
 ANSI_LEN = len(red(''))
->>>>>>> df0cc57e
 
 def print_with_timestamp(message: str) -> None:
 	"""Prints message with timestamp at beginning."""
 	print('[%s] %s' % (datetime.now().strftime('%H:%M:%S'), message))
 
-<<<<<<< HEAD
-def parse_tap_header(lines: LineStream) -> bool:
-	consume_non_diagnostic(lines)
-	if TAP_HEADER.match(lines.peek()):
-		lines.pop()
-		return True
-	else:
-		return False
-=======
 def format_test_divider(message: str, len_message: int) -> str:
 	"""
 	Returns string with message centered in fixed width divider.
@@ -828,121 +561,11 @@
 			message += (' (' + str(test.expected_count) +
 				' subtests)')
 	print_with_timestamp(format_test_divider(message, len(message)))
->>>>>>> df0cc57e
 
 def print_log(log: Iterable[str]) -> None:
 	"""
 	Prints all strings in saved log for test in yellow.
 
-<<<<<<< HEAD
-def parse_test_plan(lines: LineStream) -> Optional[int]:
-	consume_non_diagnostic(lines)
-	match = TEST_PLAN.match(lines.peek())
-	if match:
-		lines.pop()
-		return int(match.group(1))
-	else:
-		return None
-
-def bubble_up_suite_errors(test_suites: Iterable[TestSuite]) -> TestStatus:
-	return bubble_up_errors(x.status for x in test_suites)
-
-def parse_test_result(lines: LineStream) -> TestResult:
-	consume_non_diagnostic(lines)
-	if not lines or not parse_tap_header(lines):
-		return TestResult(TestStatus.FAILURE_TO_PARSE_TESTS, [], lines)
-	expected_test_suite_num = parse_test_plan(lines)
-	if expected_test_suite_num == 0:
-		return TestResult(TestStatus.NO_TESTS, [], lines)
-	elif expected_test_suite_num is None:
-		return TestResult(TestStatus.FAILURE_TO_PARSE_TESTS, [], lines)
-	test_suites = []
-	for i in range(1, expected_test_suite_num + 1):
-		test_suite = parse_test_suite(lines, i)
-		if test_suite:
-			test_suites.append(test_suite)
-		else:
-			print_with_timestamp(
-				red('[ERROR] ') + ' expected ' +
-				str(expected_test_suite_num) +
-				' test suites, but got ' + str(i - 2))
-			break
-	test_suite = parse_test_suite(lines, -1)
-	if test_suite:
-		print_with_timestamp(red('[ERROR] ') +
-			'got unexpected test suite: ' + test_suite.name)
-	if test_suites:
-		return TestResult(bubble_up_suite_errors(test_suites), test_suites, lines)
-	else:
-		return TestResult(TestStatus.NO_TESTS, [], lines)
-
-class TestCounts:
-	passed: int
-	failed: int
-	crashed: int
-	skipped: int
-
-	def __init__(self):
-		self.passed = 0
-		self.failed = 0
-		self.crashed = 0
-		self.skipped = 0
-
-	def total(self) -> int:
-		return self.passed + self.failed + self.crashed + self.skipped
-
-def print_and_count_results(test_result: TestResult) -> TestCounts:
-	counts = TestCounts()
-	for test_suite in test_result.suites:
-		if test_suite.status == TestStatus.SUCCESS:
-			print_suite_divider(green('[PASSED] ') + test_suite.name)
-		elif test_suite.status == TestStatus.SKIPPED:
-			print_suite_divider(yellow('[SKIPPED] ') + test_suite.name)
-		elif test_suite.status == TestStatus.TEST_CRASHED:
-			print_suite_divider(red('[CRASHED] ' + test_suite.name))
-		else:
-			print_suite_divider(red('[FAILED] ') + test_suite.name)
-		for test_case in test_suite.cases:
-			if test_case.status == TestStatus.SUCCESS:
-				counts.passed += 1
-				print_with_timestamp(green('[PASSED] ') + test_case.name)
-			elif test_case.status == TestStatus.SKIPPED:
-				counts.skipped += 1
-				print_with_timestamp(yellow('[SKIPPED] ') + test_case.name)
-			elif test_case.status == TestStatus.TEST_CRASHED:
-				counts.crashed += 1
-				print_with_timestamp(red('[CRASHED] ' + test_case.name))
-				print_log(map(yellow, test_case.log))
-				print_with_timestamp('')
-			else:
-				counts.failed += 1
-				print_with_timestamp(red('[FAILED] ') + test_case.name)
-				print_log(map(yellow, test_case.log))
-				print_with_timestamp('')
-	return counts
-
-def parse_run_tests(kernel_output: Iterable[str]) -> TestResult:
-	counts = TestCounts()
-	lines = extract_tap_lines(kernel_output)
-	test_result = parse_test_result(lines)
-	if test_result.status == TestStatus.NO_TESTS:
-		print(red('[ERROR] ') + yellow('no tests run!'))
-	elif test_result.status == TestStatus.FAILURE_TO_PARSE_TESTS:
-		print(red('[ERROR] ') + yellow('could not parse test results!'))
-	else:
-		counts = print_and_count_results(test_result)
-	print_with_timestamp(DIVIDER)
-	if test_result.status == TestStatus.SUCCESS:
-		fmt = green
-	elif test_result.status == TestStatus.SKIPPED:
-		fmt = yellow
-	else:
-		fmt =red
-	print_with_timestamp(
-		fmt('Testing complete. %d tests run. %d failed. %d crashed. %d skipped.' %
-		    (counts.total(), counts.failed, counts.crashed, counts.skipped)))
-	return test_result
-=======
 	Parameters:
 	log - Iterable object with all strings saved in log for test
 	"""
@@ -1191,5 +814,4 @@
 			test.status = test.counts.get_status()
 	print_with_timestamp(DIVIDER)
 	print_summary_line(test)
-	return TestResult(test.status, test, lines)
->>>>>>> df0cc57e
+	return TestResult(test.status, test, lines)