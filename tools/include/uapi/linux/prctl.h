--- conflicted
+++ resolved
@@ -235,11 +235,7 @@
 #define PR_GET_TAGGED_ADDR_CTRL		56
 # define PR_TAGGED_ADDR_ENABLE		(1UL << 0)
 /* MTE tag check fault modes */
-<<<<<<< HEAD
-# define PR_MTE_TCF_NONE		0
-=======
 # define PR_MTE_TCF_NONE		0UL
->>>>>>> df0cc57e
 # define PR_MTE_TCF_SYNC		(1UL << 1)
 # define PR_MTE_TCF_ASYNC		(1UL << 2)
 # define PR_MTE_TCF_MASK		(PR_MTE_TCF_SYNC | PR_MTE_TCF_ASYNC)
@@ -272,11 +268,8 @@
 # define PR_SCHED_CORE_SHARE_TO		2 /* push core_sched cookie to pid */
 # define PR_SCHED_CORE_SHARE_FROM	3 /* pull core_sched cookie to pid */
 # define PR_SCHED_CORE_MAX		4
-<<<<<<< HEAD
-=======
 # define PR_SCHED_CORE_SCOPE_THREAD		0
 # define PR_SCHED_CORE_SCOPE_THREAD_GROUP	1
 # define PR_SCHED_CORE_SCOPE_PROCESS_GROUP	2
->>>>>>> df0cc57e
 
 #endif /* _LINUX_PRCTL_H */